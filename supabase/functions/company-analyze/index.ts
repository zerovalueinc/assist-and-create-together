import "https://deno.land/x/xhr@0.1.0/mod.ts";
import { serve } from "https://deno.land/std@0.168.0/http/server.ts";
import { createClient } from 'https://esm.sh/@supabase/supabase-js@2';
import { LLMCompanyAnalyzer } from '../../../agents/LLMCompanyAnalyzer.ts';
import { generateICPWithBestModel } from '../../../agents/analysisAgent.ts';

const corsHeaders = {
  'Access-Control-Allow-Origin': '*',
  'Access-Control-Allow-Headers': 'authorization, x-client-info, apikey, content-type',
};

interface CompanyAnalysisRequest {
  url: string;
}

interface CompanyAnalysisResult {
  companyName: string;
  companyProfile: {
    industry: string;
    companySize: string;
    revenueRange: string;
  };
  decisionMakers: string[];
  painPoints: string[];
  technologies: string[];
  location: string;
  marketTrends: string[];
  competitiveLandscape: string[];
  goToMarketStrategy: string;
  researchSummary: string;
  website: string;
}

serve(async (req) => {
  console.log('=== Company Analyze Function Called ===');
  console.log('Method:', req.method);
  console.log('URL:', req.url);

  // Handle CORS preflight requests
  if (req.method === 'OPTIONS') {
    console.log('Handling CORS preflight request');
    return new Response(null, { headers: corsHeaders });
  }

  try {
    // Parse request body
    const requestBody = await req.text();
    console.log('Raw request body:', requestBody);

    let companyUrl: string;
    try {
      const parsed = JSON.parse(requestBody) as CompanyAnalysisRequest;
      companyUrl = parsed.url;
      console.log('Parsed company URL:', companyUrl);
    } catch (parseError) {
      console.error('JSON parse error:', parseError);
      return new Response(
        JSON.stringify({ error: 'Invalid JSON in request body', details: parseError.message }),
        {
          status: 400,
          headers: { ...corsHeaders, 'Content-Type': 'application/json' },
        }
      );
    }
    
    if (!companyUrl) {
      console.error('No company URL provided');
      return new Response(
        JSON.stringify({ error: 'Company URL is required' }),
        {
          status: 400,
          headers: { ...corsHeaders, 'Content-Type': 'application/json' },
        }
      );
    }

    // Initialize Supabase client
    const supabaseUrl = Deno.env.get('SUPABASE_URL');
    const supabaseAnonKey = Deno.env.get('SUPABASE_ANON_KEY');
    
    console.log('Supabase URL available:', !!supabaseUrl);
    console.log('Supabase Anon Key available:', !!supabaseAnonKey);
    
    if (!supabaseUrl || !supabaseAnonKey) {
      console.error('Missing Supabase configuration');
      return new Response(
        JSON.stringify({ error: 'Server configuration error' }),
        {
          status: 500,
          headers: { ...corsHeaders, 'Content-Type': 'application/json' },
        }
      );
    }

    // Get user from authorization header
    const authHeader = req.headers.get('Authorization');
    console.log('Auth header present:', !!authHeader);
    
    if (!authHeader) {
      console.error('No authorization header');
      return new Response(
        JSON.stringify({ error: 'Authorization header required' }),
        {
          status: 401,
          headers: { ...corsHeaders, 'Content-Type': 'application/json' },
        }
      );
    }

    const token = authHeader.replace('Bearer ', '');
    console.log('Extracted token length:', token.length);

    const supabaseClient = createClient(supabaseUrl, supabaseAnonKey, {
      global: {
        headers: {
          Authorization: `Bearer ${token}`,
        },
      },
    });

    const { data: { user }, error: userError } = await supabaseClient.auth.getUser(token);
    
    if (userError) {
      console.error('User auth error:', userError);
      return new Response(
        JSON.stringify({ error: 'Authentication failed', details: userError.message }),
        {
          status: 401,
          headers: { ...corsHeaders, 'Content-Type': 'application/json' },
        }
      );
    }
    
    if (!user) {
      console.error('No user found');
      return new Response(
        JSON.stringify({ error: 'User not authenticated' }),
        {
          status: 401,
          headers: { ...corsHeaders, 'Content-Type': 'application/json' },
        }
      );
    }

    console.log('User authenticated successfully:', user.id);

    // Normalize company URL
    const normalizedUrl = normalizeUrl(companyUrl);

    // 30-day cache check: look for existing report for this user+url in last 30 days
    const THIRTY_DAYS_MS = 30 * 24 * 60 * 60 * 1000;
    const now = new Date();
    const thirtyDaysAgo = new Date(now.getTime() - THIRTY_DAYS_MS).toISOString();
    const { data: recentReport, error: recentError } = await supabaseClient
      .from('company_analyzer_outputs')
      .select('*')
      .eq('user_id', user.id)
      .eq('website', normalizedUrl)
      .gte('created_at', thirtyDaysAgo)
      .order('created_at', { ascending: false })
      .limit(1)
      .single();
    if (recentReport && !recentError) {
      console.log('Returning cached company analysis (less than 30 days old)');
      return new Response(
        JSON.stringify({
          success: true,
          output: recentReport,
          analysis: recentReport, // for compatibility
          outputId: recentReport.id || null,
          cached: true
        }),
        {
          headers: { ...corsHeaders, 'Content-Type': 'application/json' },
        }
      );
    }

    // Use normalizedUrl for analysis and saving
    const analyzer = new LLMCompanyAnalyzer();
    let finalAnalysis = await analyzer.analyzeCompany(normalizedUrl);
    console.log('Analysis generated for:', finalAnalysis.companyName);

    // REMOVE ALL SANITIZATION/NORMALIZATION. Insert only the raw LLM output.
    const insertPayload = {
      user_id: user.id,
      website: normalizedUrl,
      llm_output: finalAnalysis, // Direct, untouched LLM output
      created_at: new Date().toISOString(),
      companyName: finalAnalysis.companyName || '', // Only if required by schema
    };
<<<<<<< HEAD
    sanitizedAnalysis.llm_output = JSON.stringify(finalAnalysis);
    console.log('Sanitized analysis for insert:', JSON.stringify(sanitizedAnalysis));

    // Before saving the report, log the user.id
    console.debug('[Edge Function] About to save report for user.id:', user.id);

    // Save the raw LLM output as JSONB, no extra logic
    const insertPayload = {
      user_id: user.id,
      website: normalizedUrl,
      llm_output: finalAnalysis, // Save the raw LLM output as JSONB (not stringified)
      created_at: new Date().toISOString(),
      // Add all required columns to avoid schema errors
      companyName: finalAnalysis.companyName || '',
      companyProfile: finalAnalysis.companyProfile || {},
      decisionMakers: finalAnalysis.decisionMakers || [],
      painPoints: finalAnalysis.painPoints || [],
      technologies: finalAnalysis.technologies || [],
      location: finalAnalysis.location || '',
      marketTrends: finalAnalysis.marketTrends || [],
      competitiveLandscape: finalAnalysis.competitiveLandscape || [],
      goToMarketStrategy: finalAnalysis.goToMarketStrategy || '',
      researchSummary: finalAnalysis.researchSummary || ''
    };
    console.log('[Edge Function] Insert payload:', JSON.stringify(insertPayload));
=======
    console.log('[Edge Function] RAW INSERT PAYLOAD:', JSON.stringify(insertPayload));
>>>>>>> 9fb6fe29
    const { data: savedReport, error: saveError } = await supabaseClient
      .from('company_analyzer_outputs')
      .insert(insertPayload)
      .select()
      .single();
    console.log('[Edge Function] Supabase insert response:', { savedReport, saveError });

    if (saveError) {
      console.error('Insert error details:', {
        code: saveError.code,
        message: saveError.message,
        details: saveError.details,
        hint: saveError.hint,
        fullError: saveError
      });
      return new Response(
        JSON.stringify({ 
          error: 'Failed to save analysis', 
          details: saveError.message,
          code: saveError.code,
          hint: saveError.hint
        }),
        {
          status: 500,
          headers: { ...corsHeaders, 'Content-Type': 'application/json' },
        }
      );
    }
    return new Response(
      JSON.stringify({
        success: true,
        output: {
          ...savedReport,
          ibp: savedReport.ibp || {},
          icp: savedReport.icp || {},
          go_to_market_insights: savedReport.go_to_market_insights || '',
          market_trends: savedReport.market_trends || [],
          competitive_landscape: savedReport.competitive_landscape || [],
          decision_makers: savedReport.decision_makers || [],
          research_summary: savedReport.research_summary || '',
        },
        analysis: savedReport,
        outputId: savedReport.id || null,
        cached: false
      }),
      {
        headers: { ...corsHeaders, 'Content-Type': 'application/json' },
      }
    );

  } catch (error) {
    console.error('=== CRITICAL ERROR ===');
    console.error('Error message:', error.message);
    console.error('Error stack:', error.stack);
    console.error('Error details:', error);
    console.error('Error type:', typeof error);
    console.error('Error constructor:', error.constructor.name);
    
    return new Response(
      JSON.stringify({
        error: 'Company analysis failed',
        details: error.message,
        stack: error.stack,
        timestamp: new Date().toISOString()
      }),
      {
        status: 500,
        headers: { ...corsHeaders, 'Content-Type': 'application/json' },
      }
    );
  }
});

function extractDomain(url: string): string {
  try {
    const cleanUrl = url.startsWith('http') ? url : `https://${url}`;
    const urlObj = new URL(cleanUrl);
    const hostname = urlObj.hostname.replace('www.', '');
    const parts = hostname.split('.');
    // Return the main domain name (e.g., "google" from "google.com")
    return parts.length > 1 ? parts[0] : hostname;
  } catch {
    // Fallback for invalid URLs
    const cleaned = url.replace(/^https?:\/\//, '').replace(/^www\./, '').split('/')[0];
    return cleaned.split('.')[0] || url;
  }
}

function normalizeUrl(input: string): string {
  let url = input.trim().toLowerCase();
  url = url.replace(/^https?:\/\//, ''); // Remove protocol
  url = url.replace(/^www\./, ''); // Remove www.
  url = url.replace(/\/$/, ''); // Remove trailing slash
  return `https://${url}`;
}<|MERGE_RESOLUTION|>--- conflicted
+++ resolved
@@ -189,35 +189,7 @@
       created_at: new Date().toISOString(),
       companyName: finalAnalysis.companyName || '', // Only if required by schema
     };
-<<<<<<< HEAD
-    sanitizedAnalysis.llm_output = JSON.stringify(finalAnalysis);
-    console.log('Sanitized analysis for insert:', JSON.stringify(sanitizedAnalysis));
-
-    // Before saving the report, log the user.id
-    console.debug('[Edge Function] About to save report for user.id:', user.id);
-
-    // Save the raw LLM output as JSONB, no extra logic
-    const insertPayload = {
-      user_id: user.id,
-      website: normalizedUrl,
-      llm_output: finalAnalysis, // Save the raw LLM output as JSONB (not stringified)
-      created_at: new Date().toISOString(),
-      // Add all required columns to avoid schema errors
-      companyName: finalAnalysis.companyName || '',
-      companyProfile: finalAnalysis.companyProfile || {},
-      decisionMakers: finalAnalysis.decisionMakers || [],
-      painPoints: finalAnalysis.painPoints || [],
-      technologies: finalAnalysis.technologies || [],
-      location: finalAnalysis.location || '',
-      marketTrends: finalAnalysis.marketTrends || [],
-      competitiveLandscape: finalAnalysis.competitiveLandscape || [],
-      goToMarketStrategy: finalAnalysis.goToMarketStrategy || '',
-      researchSummary: finalAnalysis.researchSummary || ''
-    };
-    console.log('[Edge Function] Insert payload:', JSON.stringify(insertPayload));
-=======
     console.log('[Edge Function] RAW INSERT PAYLOAD:', JSON.stringify(insertPayload));
->>>>>>> 9fb6fe29
     const { data: savedReport, error: saveError } = await supabaseClient
       .from('company_analyzer_outputs')
       .insert(insertPayload)
